--- conflicted
+++ resolved
@@ -4,27 +4,14 @@
 
 module VCAP::CloudController
   describe VCAP::CloudController::QuotaDefinition do
-<<<<<<< HEAD
+
     include_examples "uaa authenticated api", path: "/v2/quota_definitions"
     include_examples "enumerating objects", path: "/v2/quota_definitions", model: Models::QuotaDefinition
     include_examples "reading a valid object", path: "/v2/quota_definitions", model: Models::QuotaDefinition, basic_attributes: %w(name non_basic_services_allowed total_services memory_limit)
     include_examples "operations on an invalid object", path: "/v2/quota_definitions"
-    include_examples "creating and updating", path: "/v2/quota_definitions", model: Models::QuotaDefinition, required_attributes: %w(name non_basic_services_allowed total_services memory_limit), unique_attributes: %w(name), extra_attributes: []
+    include_examples "creating and updating", path: "/v2/quota_definitions", model: Models::QuotaDefinition, required_attributes: %w(name non_basic_services_allowed total_services memory_limit), unique_attributes: %w(name), ci_attributes: %w(name), extra_attributes: []
     include_examples "deleting a valid object", path: "/v2/quota_definitions", model: Models::QuotaDefinition, one_to_many_collection_ids: {},
       one_to_many_collection_ids_without_url: {
-=======
-
-    it_behaves_like "a CloudController API", {
-      :path                 => "/v2/quota_definitions",
-      :model                => Models::QuotaDefinition,
-      :basic_attributes     => [:name, :non_basic_services_allowed,
-                                :total_services, :memory_limit],
-      :required_attributes  => [:name, :non_basic_services_allowed,
-                                :total_services, :memory_limit],
-      :unique_attributes    => :name,
-      :ci_attributes       => :name,
-      :one_to_many_collection_ids_without_url => {
->>>>>>> 8c9e7ace
         :organizations => lambda { |quota_definition|
           Models::Organization.make(:quota_definition => quota_definition)
         }
