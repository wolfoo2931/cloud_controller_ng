--- conflicted
+++ resolved
@@ -4,26 +4,11 @@
 
 module VCAP::CloudController
   describe VCAP::CloudController::ServiceAuthToken do
-<<<<<<< HEAD
     include_examples "uaa authenticated api", path: "/v2/service_auth_tokens"
     include_examples "enumerating objects", path: "/v2/service_auth_tokens", model: Models::ServiceAuthToken
     include_examples "reading a valid object", path: "/v2/service_auth_tokens", model: Models::ServiceAuthToken, basic_attributes: %w(label provider)
     include_examples "operations on an invalid object", path: "/v2/service_auth_tokens"
     include_examples "deleting a valid object", path: "/v2/service_auth_tokens", model: Models::ServiceAuthToken, one_to_many_collection_ids: {}, one_to_many_collection_ids_without_url: {}
-    include_examples "creating and updating", path: "/v2/service_auth_tokens", model: Models::ServiceAuthToken, required_attributes: %w(label provider token), unique_attributes: %w(label provider), extra_attributes: %w(token)
-=======
-
-    it_behaves_like "a CloudController API", {
-      :path                 => "/v2/service_auth_tokens",
-      :model                => Models::ServiceAuthToken,
-      :basic_attributes     => [:label, :provider],
-      :required_attributes  => [:label, :provider, :token],
-      :unique_attributes    => [:label, :provider],
-      :ci_attributes        => [:label, :provider],
-      :extra_attributes     => :token,
-      :sensitive_attributes => :token
-    }
-
->>>>>>> 8c9e7ace
+    include_examples "creating and updating", path: "/v2/service_auth_tokens", model: Models::ServiceAuthToken, required_attributes: %w(label provider token), unique_attributes: %w(label provider), ci_attributes: %w(label provider), extra_attributes: %w(token)
   end
 end