--- conflicted
+++ resolved
@@ -2,11 +2,7 @@
 require "digest/sha1"
 
 describe "Stable API warning system", api_version_check: true do
-<<<<<<< HEAD
-  API_FOLDER_CHECKSUM = "c8e36fd5199c7b6ac03740744214f7d2bce10831".freeze
-=======
-  API_FOLDER_CHECKSUM = "7362a32313cc8d0284258b0f5ac61840210cab7c".freeze
->>>>>>> 2d3eab37
+  API_FOLDER_CHECKSUM = "3cc8da9d2ee239e8be8c9f520ff96580feaebf50".freeze
 
   it "tells the developer if the API specs change" do
     api_folder = File.expand_path("..", __FILE__)
