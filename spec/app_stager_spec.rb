require File.expand_path("../spec_helper", __FILE__)

module VCAP::CloudController
  describe AppStager do
    let(:message_bus) { CfMessageBus::MockMessageBus.new }
    let(:stager_pool) { double(:stager_pool) }
    let(:config_hash) { {:config => 'hash'} }

    before { AppStager.configure(config_hash, message_bus, stager_pool) }

    describe ".run" do
      it "registers subscriptions for dea_pool" do
        stager_pool.should_receive(:register_subscriptions)
        VCAP::CloudController::AppStager.run
      end
    end

    describe ".stage_app (stages sync/async)" do
      context "when the app package hash is nil" do
        let(:app) { double(:app, :package_hash => nil) }

        it "raises" do
          expect {
            AppStager.stage_app(app)
          }.to raise_error(Errors::AppPackageInvalid)
        end
      end

      context "when the app package hash is blank" do
        let(:app) { double(:app, :package_hash => '') }

        it "raises" do
          expect {
            AppStager.stage_app(app)
          }.to raise_error(Errors::AppPackageInvalid)
        end
      end

      context "when the app package is valid" do
        let(:app) { double(:app, :package_hash => 'abc')}

        it 'should make a task and stage it' do
          task = double(:stager_task)
          opts = {:foo => 'bar'}

          AppStagerTask.stub(:new).with(config_hash, message_bus, app, stager_pool).and_return(task)
          task.should_receive(:stage).with(opts).and_yield

          called = false
          AppStager.stage_app(app, opts) do
            called = true
          end
          expect(called).to eql(true)
        end
      end
    end

    describe '.delete_droplet' do
      let(:app) { double(:app, :guid => 'hey you guys!') }

      it 'should delete the droplet from staging' do
        AppStager.unstub(:delete_droplet)
        Staging.should_receive(:delete_droplet).with('hey you guys!')
        a = app
        AppStager.delete_droplet(a)
      end

      describe ".delete_droplet" do
        before { AppStager.unstub(:delete_droplet) }
        let(:app) { Models::App.make }

<<<<<<< HEAD
        context "when droplet does not exist" do
=======
      context "when droplet does not exist" do
        
        context "local fog provider" do
>>>>>>> 45bcf659
          it "does nothing" do
            Staging.droplet_exists?(app.guid).should == false
            AppStager.delete_droplet(app)
            Staging.droplet_exists?(app.guid).should == false
          end
<<<<<<< HEAD
=======
        end
        
        context "AWS fog provider" do
          
          before do
            Fog.unmock!
            
            fog_credentials = {
              :provider => "AWS",
              :aws_access_key_id => "fake_aws_key_id",
              :aws_secret_access_key => "fake_secret_access_key",
            }
                                       
            config_override(config_override(stager_config(fog_credentials)))
            config
          end
          
          it "does nothing" do
            Staging.droplet_exists?(app.guid).should == false
            AppStager.delete_droplet(app)
            Staging.droplet_exists?(app.guid).should == false
          end
        end
                
        context "HP fog provider" do          
          before do
            Fog.unmock!
            
            fog_credentials = {
              :provider => "HP",
              :hp_access_key => "fake_credentials",
              :hp_secret_key => "fake_credentials",
              :hp_tenant_id => "fake_credentials",
              :hp_auth_uri =>  'https://auth.example.com:5000/v2.0/',
              :hp_use_upass_auth_style => true,
              :hp_avl_zone => 'nova'              
            }
   
            config_override(stager_config(fog_credentials))
            config
          end
          
          it "does nothing" do
            Staging.droplet_exists?(app.guid).should == false
            AppStager.delete_droplet(app)
            Staging.droplet_exists?(app.guid).should == false
          end
        end
        
        context "Non NotFound error" do
          before do
            Staging.should_receive(:droplet_dir).and_raise(StandardError.new("This is an intended error."))
          end
        
          it "should not rescue non-NotFound errors" do
            expect { AppStager.delete_droplet(app) }.to raise_error(StandardError)
          end
>>>>>>> 45bcf659
        end

        context "when droplet exists" do
          before { Staging.store_droplet(app.guid, droplet.path) }

          let(:droplet) do
            Tempfile.new(app.guid).tap do |f|
              f.write("droplet-contents")
              f.close
            end
          end

          it "deletes the droplet if it exists" do
            expect {
              AppStager.delete_droplet(app)
            }.to change {
              Staging.droplet_exists?(app.guid)
            }.from(true).to(false)
          end

          # Fog (local) tries to delete parent directories that might be empty
          # when deleting a file. Sometimes it will fail due to a race
          # since those directories might have been populated in between
          # emptiness check and actual deletion.
          it "does not raise error when it fails to delete directory structure" do
            Fog::Collection.any_instance.should_receive(:destroy).and_raise(Errno::ENOTEMPTY)
            AppStager.delete_droplet(app)
<<<<<<< HEAD
=======
          }.to change {
            Staging.droplet_exists?(app.guid)
          }.from(true).to(false)
        end

        # Fog (local) tries to delete parent directories that might be empty
        # when deleting a file. Sometimes it will fail due to a race
        # since those directories might have been populated in between
        # emptiness check and actual deletion.
        it "does not raise error when it fails to delete directory structure" do
          Fog::Collection
            .any_instance
            .should_receive(:destroy)
            .and_raise(Errno::ENOTEMPTY)
          AppStager.delete_droplet(app)
        end
      end
    end
  end
  
  def stager_config(fog_credentials)
    {
      :resource_pool => {
        :resource_directory_key => "spec-cc-resources",
        :fog_connection => fog_credentials
      },
      :packages => {
        :app_package_directory_key => "cc-packages",
        :fog_connection => fog_credentials
      },
      :droplets => {
        :droplet_directory_key => "cc-droplets",
        :fog_connection => fog_credentials
      } 
    }    
  end

  def stub_schedule_sync(&before_resolve)
    EM.stub(:schedule_sync) do |&blk|
      promise = VCAP::Concurrency::Promise.new

      EM.schedule do
        begin
          if blk.arity > 0
            blk.call(promise)
          else
            promise.deliver(blk.call)
>>>>>>> 45bcf659
          end
        end
      end
    end
  end
end<|MERGE_RESOLUTION|>--- conflicted
+++ resolved
@@ -37,7 +37,7 @@
       end
 
       context "when the app package is valid" do
-        let(:app) { double(:app, :package_hash => 'abc')}
+        let(:app) { double(:app, :package_hash => 'abc') }
 
         it 'should make a task and stage it' do
           task = double(:stager_task)
@@ -56,120 +56,95 @@
     end
 
     describe '.delete_droplet' do
-      let(:app) { double(:app, :guid => 'hey you guys!') }
+      let(:app) { Models::App.make }
+      before do
+        AppStager.unstub(:delete_droplet)
+      end
 
       it 'should delete the droplet from staging' do
-        AppStager.unstub(:delete_droplet)
-        Staging.should_receive(:delete_droplet).with('hey you guys!')
-        a = app
-        AppStager.delete_droplet(a)
+        Staging.should_receive(:delete_droplet).with(app.guid)
+        AppStager.delete_droplet(app)
       end
 
-      describe ".delete_droplet" do
-        before { AppStager.unstub(:delete_droplet) }
-        let(:app) { Models::App.make }
-
-<<<<<<< HEAD
-        context "when droplet does not exist" do
-=======
       context "when droplet does not exist" do
-        
         context "local fog provider" do
->>>>>>> 45bcf659
-          it "does nothing" do
-            Staging.droplet_exists?(app.guid).should == false
-            AppStager.delete_droplet(app)
-            Staging.droplet_exists?(app.guid).should == false
-          end
-<<<<<<< HEAD
-=======
-        end
-        
-        context "AWS fog provider" do
-          
-          before do
-            Fog.unmock!
-            
-            fog_credentials = {
-              :provider => "AWS",
-              :aws_access_key_id => "fake_aws_key_id",
-              :aws_secret_access_key => "fake_secret_access_key",
-            }
-                                       
-            config_override(config_override(stager_config(fog_credentials)))
-            config
-          end
-          
           it "does nothing" do
             Staging.droplet_exists?(app.guid).should == false
             AppStager.delete_droplet(app)
             Staging.droplet_exists?(app.guid).should == false
           end
         end
-                
-        context "HP fog provider" do          
+
+        context "AWS fog provider" do
           before do
             Fog.unmock!
-            
+
             fog_credentials = {
-              :provider => "HP",
-              :hp_access_key => "fake_credentials",
-              :hp_secret_key => "fake_credentials",
-              :hp_tenant_id => "fake_credentials",
-              :hp_auth_uri =>  'https://auth.example.com:5000/v2.0/',
-              :hp_use_upass_auth_style => true,
-              :hp_avl_zone => 'nova'              
+              :provider => "AWS",
+              :aws_access_key_id => "fake_aws_key_id",
+              :aws_secret_access_key => "fake_secret_access_key",
             }
-   
-            config_override(stager_config(fog_credentials))
+
+            config_override(config_override(stager_config(fog_credentials)))
             config
           end
-          
+
           it "does nothing" do
             Staging.droplet_exists?(app.guid).should == false
             AppStager.delete_droplet(app)
             Staging.droplet_exists?(app.guid).should == false
           end
         end
-        
+
+        context "HP fog provider" do
+          before do
+            Fog.unmock!
+
+            fog_credentials = {
+              :provider => "HP",
+              :hp_access_key => "fake_credentials",
+              :hp_secret_key => "fake_credentials",
+              :hp_tenant_id => "fake_credentials",
+              :hp_auth_uri => 'https://auth.example.com:5000/v2.0/',
+              :hp_use_upass_auth_style => true,
+              :hp_avl_zone => 'nova'
+            }
+
+            config_override(stager_config(fog_credentials))
+            config
+          end
+
+          it "does nothing" do
+            Staging.droplet_exists?(app.guid).should == false
+            AppStager.delete_droplet(app)
+            Staging.droplet_exists?(app.guid).should == false
+          end
+        end
+
         context "Non NotFound error" do
           before do
             Staging.should_receive(:droplet_dir).and_raise(StandardError.new("This is an intended error."))
           end
-        
+
           it "should not rescue non-NotFound errors" do
             expect { AppStager.delete_droplet(app) }.to raise_error(StandardError)
           end
->>>>>>> 45bcf659
+        end
+      end
+
+      context "when droplet exists" do
+        before { Staging.store_droplet(app.guid, droplet.path) }
+
+        let(:droplet) do
+          Tempfile.new(app.guid).tap do |f|
+            f.write("droplet-contents")
+            f.close
+          end
         end
 
-        context "when droplet exists" do
-          before { Staging.store_droplet(app.guid, droplet.path) }
-
-          let(:droplet) do
-            Tempfile.new(app.guid).tap do |f|
-              f.write("droplet-contents")
-              f.close
-            end
-          end
-
-          it "deletes the droplet if it exists" do
-            expect {
-              AppStager.delete_droplet(app)
-            }.to change {
-              Staging.droplet_exists?(app.guid)
-            }.from(true).to(false)
-          end
-
-          # Fog (local) tries to delete parent directories that might be empty
-          # when deleting a file. Sometimes it will fail due to a race
-          # since those directories might have been populated in between
-          # emptiness check and actual deletion.
-          it "does not raise error when it fails to delete directory structure" do
-            Fog::Collection.any_instance.should_receive(:destroy).and_raise(Errno::ENOTEMPTY)
+        it "deletes the droplet if it exists" do
+          expect {
             AppStager.delete_droplet(app)
-<<<<<<< HEAD
-=======
           }.to change {
             Staging.droplet_exists?(app.guid)
           }.from(true).to(false)
@@ -181,15 +156,15 @@
         # emptiness check and actual deletion.
         it "does not raise error when it fails to delete directory structure" do
           Fog::Collection
-            .any_instance
-            .should_receive(:destroy)
-            .and_raise(Errno::ENOTEMPTY)
+          .any_instance
+          .should_receive(:destroy)
+          .and_raise(Errno::ENOTEMPTY)
           AppStager.delete_droplet(app)
         end
       end
     end
   end
-  
+
   def stager_config(fog_credentials)
     {
       :resource_pool => {
@@ -203,24 +178,7 @@
       :droplets => {
         :droplet_directory_key => "cc-droplets",
         :fog_connection => fog_credentials
-      } 
-    }    
-  end
-
-  def stub_schedule_sync(&before_resolve)
-    EM.stub(:schedule_sync) do |&blk|
-      promise = VCAP::Concurrency::Promise.new
-
-      EM.schedule do
-        begin
-          if blk.arity > 0
-            blk.call(promise)
-          else
-            promise.deliver(blk.call)
->>>>>>> 45bcf659
-          end
-        end
-      end
-    end
+      }
+    }
   end
 end