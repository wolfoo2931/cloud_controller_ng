require 'models/services/service_brokers/null_client'

module VCAP::CloudController
  class Service < Sequel::Model
    plugin :serialization

    many_to_one :service_broker
    one_to_many :service_plans
    one_to_one  :service_auth_token, :key => [:label, :provider], :primary_key => [:label, :provider]

    add_association_dependencies :service_plans => :destroy

    default_order_by  :label

    export_attributes :label, :provider, :url, :description, :long_description,
                      :version, :info_url, :active, :bindable,
                      :unique_id, :extra, :tags, :requires, :documentation_url, :service_broker_guid

    import_attributes :label, :provider, :url, :description, :long_description,
                      :version, :info_url, :active, :bindable,
                      :unique_id, :extra, :tags, :requires, :documentation_url

    strip_attributes  :label, :provider

    def validate
      validates_presence :label,              message:  Sequel.lit('Service name is required')
      validates_presence :description,        message: 'is required'
      validates_presence :bindable,           message: 'is required'
      validates_url      :url,                message: 'must be a valid url'
      validates_url      :info_url,           message: 'must be a valid url'
      validates_unique   :unique_id,          message: Sequel.lit('Service ids must be unique')
      validates_unique   :sso_client_id,      message: Sequel.lit('Dashboard client ids must be unique')

      if v2?
        validates_unique :label, message: Sequel.lit('Service name must be unique') do |ds|
          ds.exclude(service_broker_id: nil)
        end
      else
        validates_unique [:label, :provider], message: 'is taken'
      end
    end

    serialize_attributes :json, :tags, :requires

    alias_method :bindable?, :bindable
    alias_method :active?, :active

    def self.organization_visible(organization)
      service_ids = ServicePlan.
          organization_visible(organization).
          inject([]) { |service_ids,service_plan| service_ids << service_plan.service_id }
      dataset.filter(id: service_ids)
    end

    def self.user_visibility_filter(current_user)
      plans_I_can_see = ServicePlan.user_visible(current_user)
      {id: plans_I_can_see.map(&:service_id).uniq}
    end

    def provider
      provider = self[:provider]
      provider.blank? ? nil : provider
    end

    def tags
      super || []
    end

    def requires
      super || []
    end

    def v2?
      !service_broker.nil?
    end

    def client
      if purging
        ServiceBrokers::NullClient.new
      elsif v2?
        service_broker.client
      else
        raise VCAP::Errors::ApiError.new_from_details("MissingServiceAuthToken", label) if service_auth_token.nil?

        @v1_client ||= ServiceBrokers::V1::Client.new(
          url: url,
          auth_token: service_auth_token.token,
          timeout: timeout
        )
      end
    end

    # The "unique_id" should really be called broker_provided_id because it's the id assigned by the broker
    def broker_provided_id
      unique_id
    end

<<<<<<< HEAD
    def purge
      db.transaction(savepoint: true) do
        self.update(purging: true)
        service_plans.each do |plan|
          plan.service_instances_dataset.destroy
        end
        self.destroy
=======
    def service_broker_guid
      if (service_broker.nil?)
        nil
      else
        service_broker.guid
>>>>>>> 9961f0d9
      end
    end
  end
end<|MERGE_RESOLUTION|>--- conflicted
+++ resolved
@@ -95,7 +95,6 @@
       unique_id
     end
 
-<<<<<<< HEAD
     def purge
       db.transaction(savepoint: true) do
         self.update(purging: true)
@@ -103,13 +102,14 @@
           plan.service_instances_dataset.destroy
         end
         self.destroy
-=======
+      end
+    end
+
     def service_broker_guid
       if (service_broker.nil?)
         nil
       else
         service_broker.guid
->>>>>>> 9961f0d9
       end
     end
   end
