GIT
  remote: https://github.com/cloudfoundry/cf-uaa-lib.git
  revision: 8d34eede588c7620eb22031369f9515f602df68b
  ref: 8d34eede
  specs:
    cf-uaa-lib (1.3.7)
      multi_json

GIT
  remote: https://github.com/cloudfoundry/stager-client.git
  revision: 04c2aee9ceed39571d47704a42a70beb472503b9
  ref: 04c2aee9
  specs:
    stager-client (0.0.2)
      eventmachine
      nats
      yajl-ruby

GIT
  remote: https://github.com/cloudfoundry/vcap-common.git
  revision: e5d71831a19f9a59cf757b4e2bd25b2af32f1611
<<<<<<< HEAD
  ref: e5d7183
=======
  ref: e5d718
>>>>>>> 67913774
  specs:
    vcap_common (2.0.10)
      em-http-request (~> 1.0.0.beta3, < 1.0.0.beta4)
      eventmachine
      httpclient
      membrane (~> 0.0.2)
      mime-types
      multipart-post
      nats (~> 0.4.24)
      posix-spawn (~> 0.3.6)
      thin
      yajl-ruby

GIT
  remote: https://github.com/cloudfoundry/vcap-concurrency.git
  revision: 2a5b0179642cb3d3e7f912a6453ec5731979d115
  ref: 2a5b0179
  specs:
    vcap-concurrency (0.1.0)

GEM
  remote: https://rubygems.org/
  specs:
    activesupport (3.2.8)
      i18n (~> 0.6)
      multi_json (~> 1.0)
    addressable (2.3.2)
    backports (2.6.1)
    bcrypt-ruby (3.0.1)
    builder (3.0.0)
    ci_reporter (1.7.0)
      builder (>= 2.1.2)
    columnize (0.3.6)
    crack (0.3.1)
    daemons (1.1.8)
    debugger (1.4.0)
      columnize (>= 0.3.1)
      debugger-linecache (~> 1.1.1)
      debugger-ruby_core_source (~> 1.2.0)
    debugger-linecache (1.1.2)
      debugger-ruby_core_source (>= 1.1.1)
    debugger-ruby_core_source (1.2.0)
    diff-lcs (1.1.3)
    em-http-request (1.0.0.beta.3)
      addressable (>= 2.2.3)
      em-socksify
      eventmachine
      http_parser.rb (>= 0.5.1)
    em-socksify (0.2.1)
      eventmachine (>= 1.0.0.beta.4)
    eventmachine (1.0.0)
    excon (0.16.10)
    fog (1.9.0)
      builder
      excon (~> 0.14)
      formatador (~> 0.2.0)
      mime-types
      multi_json (~> 1.0)
      net-scp (~> 1.0.4)
      net-ssh (>= 2.1.3)
      nokogiri (~> 1.5.0)
      ruby-hmac
    formatador (0.2.4)
    grape (0.2.2)
      activesupport
      hashie (~> 1.2)
      multi_json (>= 1.3.2)
      multi_xml
      rack
      rack-accept
      rack-mount
      virtus
    guard (1.4.0)
      listen (>= 0.4.2)
      thor (>= 0.14.6)
    guard-rspec (1.2.1)
      guard (>= 1.1)
    hashie (1.2.0)
    http_parser.rb (0.5.3)
    httpclient (2.3.3)
    i18n (0.6.1)
    json_pure (1.7.4)
    listen (0.5.3)
    machinist (1.0.6)
    membrane (0.0.2)
    mime-types (1.19)
    multi_json (1.3.6)
    multi_xml (0.5.1)
    multipart-post (1.2.0)
    mysql2 (0.3.11)
    nats (0.4.24)
      daemons (>= 1.1.5)
      eventmachine (>= 0.12.10)
      json_pure (>= 1.7.3)
      thin (>= 1.3.1)
    net-scp (1.0.4)
      net-ssh (>= 1.99.1)
    net-ssh (2.6.3)
    nokogiri (1.5.6)
    pg (0.13.2)
    posix-spawn (0.3.6)
    rack (1.4.1)
    rack-accept (0.4.5)
      rack (>= 0.4)
    rack-mount (0.8.3)
      rack (>= 1.0.0)
    rack-protection (1.2.0)
      rack
    rack-test (0.6.1)
      rack (>= 1.0)
    rake (0.9.2.2)
    rfc822 (0.1.1)
    rspec (2.12.0)
      rspec-core (~> 2.12.0)
      rspec-expectations (~> 2.12.0)
      rspec-mocks (~> 2.12.0)
    rspec-core (2.12.2)
    rspec-expectations (2.12.1)
      diff-lcs (~> 1.1.3)
    rspec-mocks (2.12.2)
    ruby-graphviz (1.0.5)
    ruby-hmac (0.4.0)
    sequel (3.43.0)
    simplecov (0.6.4)
      multi_json (~> 1.0)
      simplecov-html (~> 0.5.3)
    simplecov-html (0.5.3)
    simplecov-rcov (0.2.3)
      simplecov (>= 0.4.1)
    sinatra (1.3.2)
      rack (~> 1.3, >= 1.3.6)
      rack-protection (~> 1.2)
      tilt (~> 1.3, >= 1.3.3)
    sinatra-contrib (1.3.1)
      backports (>= 2.0)
      eventmachine
      rack-protection
      rack-test
      sinatra (~> 1.3.0)
      tilt (~> 1.3)
    sqlite3 (1.3.6)
    steno (1.0.0)
      grape
      yajl-ruby (~> 1.0)
    thin (1.3.1)
      daemons (>= 1.0.9)
      eventmachine (>= 0.12.6)
      rack (>= 1.0.0)
    thor (0.15.4)
    tilt (1.3.3)
    timecop (0.5.9.1)
    virtus (0.5.2)
      backports (~> 2.6.1)
    webmock (1.8.11)
      addressable (>= 2.2.7)
      crack (>= 0.1.7)
    yajl-ruby (1.1.0)

PLATFORMS
  ruby

DEPENDENCIES
  bcrypt-ruby
  cf-uaa-lib (~> 1.3.7)!
  ci_reporter
  debugger
  eventmachine (~> 1.0.0)
  fog
  guard-rspec
  httpclient
  machinist (~> 1.0.6)
  membrane (~> 0.0.2)
  mysql2
  pg
  rake
  rfc822
  rspec
  ruby-graphviz
  sequel
  simplecov
  simplecov-rcov
  sinatra
  sinatra-contrib
  sqlite3
  stager-client (~> 0.0.02)!
  steno (~> 1.0.0)
  timecop
  vcap-concurrency!
  vcap_common (~> 2.0.8)!
  webmock
  yajl-ruby<|MERGE_RESOLUTION|>--- conflicted
+++ resolved
@@ -19,11 +19,7 @@
 GIT
   remote: https://github.com/cloudfoundry/vcap-common.git
   revision: e5d71831a19f9a59cf757b4e2bd25b2af32f1611
-<<<<<<< HEAD
   ref: e5d7183
-=======
-  ref: e5d718
->>>>>>> 67913774
   specs:
     vcap_common (2.0.10)
       em-http-request (~> 1.0.0.beta3, < 1.0.0.beta4)
@@ -56,16 +52,8 @@
     builder (3.0.0)
     ci_reporter (1.7.0)
       builder (>= 2.1.2)
-    columnize (0.3.6)
     crack (0.3.1)
     daemons (1.1.8)
-    debugger (1.4.0)
-      columnize (>= 0.3.1)
-      debugger-linecache (~> 1.1.1)
-      debugger-ruby_core_source (~> 1.2.0)
-    debugger-linecache (1.1.2)
-      debugger-ruby_core_source (>= 1.1.1)
-    debugger-ruby_core_source (1.2.0)
     diff-lcs (1.1.3)
     em-http-request (1.0.0.beta.3)
       addressable (>= 2.2.3)
@@ -189,7 +177,6 @@
   bcrypt-ruby
   cf-uaa-lib (~> 1.3.7)!
   ci_reporter
-  debugger
   eventmachine (~> 1.0.0)
   fog
   guard-rspec
